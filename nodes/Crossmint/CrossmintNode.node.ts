--- conflicted
+++ resolved
@@ -25,7 +25,6 @@
 			{
 				name: 'crossmintApi',
 				required: true,
-<<<<<<< HEAD
 				displayOptions: {
 					show: {
 						operation: ['createWallet', 'getWallet', 'transferToken', 'getBalance', 'getTransactionApprovals'],
@@ -40,8 +39,6 @@
 						operation: ['signTransaction', 'submitSignature'],
 					},
 				},
-=======
->>>>>>> dde285aa
 			},
 		],
 
